--- conflicted
+++ resolved
@@ -288,8 +288,6 @@
         end
     end
 
-<<<<<<< HEAD
-=======
     if FAST_TESTS && length(pdims) == 1
         # Only test one case for 1D decomposition.
         types = (Float64, )
@@ -300,14 +298,6 @@
     end
 
     for T in types, edims in extra_dims
-        test_transforms(T, comm, pdims, size_in, extra_dims=edims)
-    end
->>>>>>> a66d80e8
-
-    types = (Float64, Float32)
-    extra_dims = ((), (3, ))
-
-    for T in types, edims in extra_dims
         test_inplace(T, comm, pdims, size_in, extra_dims=edims)
         test_transforms(T, comm, pdims, size_in, extra_dims=edims)
     end
@@ -334,13 +324,9 @@
         pdims[1], pdims[2]
     end
 
-<<<<<<< HEAD
-    test_pencil_plans(size_in, pdims_2d, comm)
-=======
     for p in (pdims_1d, pdims_2d)
-        test_pencil_plans(size_in, p)
-    end
->>>>>>> a66d80e8
+        test_pencil_plans(size_in, p, comm)
+    end
 
     MPI.Finalize()
 end
