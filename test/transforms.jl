#!/usr/bin/env julia

using PencilFFTs

import FFTW
using MPI

using InteractiveUtils
using LinearAlgebra
using Random
using Test
using TimerOutputs

const DATA_DIMS = (64, 40, 32)

const DEV_NULL = @static Sys.iswindows() ? "nul" : "/dev/null"

const FAST_TESTS = !("--all" in ARGS)

# Only test a few r2r kinds in "fast" tests.
# Otherwise, test all of them.
const TEST_KINDS_R2R = FAST_TESTS ?
    (FFTW.REDFT00, FFTW.REDFT01) : Transforms.R2R_SUPPORTED_KINDS

function test_transform_types(size_in)
    @testset "r2c transforms" begin
        transforms = (Transforms.RFFT(), Transforms.FFT(), Transforms.FFT())
        fft_params = PencilFFTs.GlobalFFTParams(size_in, transforms)

        @test fft_params isa PencilFFTs.GlobalFFTParams{Float64, 3, false,
                                                        typeof(transforms)}
        @test binv(Transforms.RFFT()) === Transforms.BRFFT()

        transforms_binv = binv.(transforms)
        size_out = Transforms.length_output.(transforms, size_in)

        @test transforms_binv ===
            (Transforms.BRFFT(), Transforms.BFFT(), Transforms.BFFT())
        @test size_out === (size_in[1] ÷ 2 + 1, size_in[2:end]...)
        @test Transforms.length_output.(transforms_binv, size_out) === size_in

        @test PencilFFTs.input_data_type(fft_params) === Float64
    end

    @testset "NoTransform" begin
        transform = Transforms.NoTransform()
        transform! = Transforms.NoTransform!()

        @test binv(transform) === transform
        @test binv(transform!) === transform!

        x = zeros(4)
        p = Transforms.plan(transform, x)
        p! = Transforms.plan(transform!, x)

        @test p * x !== x  # creates copy
        @test p * x == x
        @test p! * x === x

        y = similar(x)
        @test mul!(y, p, x) === y == x
        @test mul!(x, p, x) === x  # this is also allowed

        rand!(x)
        @test ldiv!(x, p, y) === x == y

        # in-place IdentityPlan applied to out-of-place data
        @test_throws ArgumentError mul!(y, p!, x)
        @test mul!(x, p, x) === x
        @test ldiv!(x, p, x) === x
    end

    # Test type stability of generated plan_r2r (which, as defined in FFTW.jl,
    # is type unstable!). See comments of `plan` in src/Transforms/r2r.jl.
    @testset "r2r transforms" begin
        kind = FFTW.REDFT01
        transform = Transforms.R2R{kind}()
        transform! = Transforms.R2R!{kind}()

        let kind_inv = FFTW.REDFT10
            @test binv(transform) === Transforms.R2R{kind_inv}()
            @test binv(transform!) === Transforms.R2R!{kind_inv}()
        end

        A = zeros(4, 6, 8)
        for tr in (transform, transform!)
            @inferred Transforms.plan(tr, A, 2)
            @inferred Transforms.plan(tr, A, (1, 3))
            @inferred Transforms.plan(tr, A)

            # This will fail because length(2:3) is not known by the compiler.
            @test_throws ErrorException @inferred Transforms.plan(tr, A, 2:3)
        end

        for kind in (FFTW.R2HC, FFTW.HC2R), T in (Transforms.R2R, Transforms.R2R!)
            # Unsupported r2r kinds.
            @test_throws ArgumentError T{kind}()
            @test_throws ArgumentError T{kind}()
        end
    end

    @testset "In-place transforms 1D" begin
        FFT = Transforms.FFT()
        FFT! = Transforms.FFT!()

        @inferred Transforms.is_inplace(FFT, FFT, FFT!)
        @inferred Transforms.is_inplace(FFT!, FFT, FFT)
        @inferred Transforms.is_inplace(FFT, FFT, FFT)
        @inferred Transforms.is_inplace(FFT!, FFT!, FFT!)

        @test Transforms.is_inplace(FFT, FFT, FFT!) === nothing
        @test Transforms.is_inplace(FFT, FFT!, FFT) === nothing
        @test Transforms.is_inplace(FFT, FFT!, FFT!) === nothing
        @test Transforms.is_inplace(FFT!, FFT, FFT!) === nothing
        @test Transforms.is_inplace(FFT!, FFT!, FFT!) === true
        @test Transforms.is_inplace(FFT, FFT, FFT) === false

        @inferred PencilFFTs.GlobalFFTParams(size_in, (FFT!, FFT!, FFT!))

        # Cannot combine in-place and out-of-place transforms.
        @test_throws ArgumentError PencilFFTs.GlobalFFTParams(size_in, (FFT, FFT!, FFT!))
    end

    nothing
end

function test_inplace(comm, proc_dims, size_in; extra_dims=())
    root = 0

    transforms = Transforms.FFT!()  # in-place c2c FFT
    plan = PencilFFTPlan(size_in, transforms, proc_dims, comm;
                         extra_dims=extra_dims)

    println("\n", "-"^60, "\n\n", plan, "\n")

    dims_all = (size_in..., extra_dims...)
    dims_fft = 1:length(size_in)

    @testset "In-place transforms 3D" begin
        @inferred allocate_input(plan)
        @inferred allocate_output(plan)

        vi = allocate_input(plan)
        @test vi isa Pencils.ManyPencilArray

        let vo = allocate_output(plan)
            @test typeof(vi) === typeof(vo)
        end

        u = first(vi)  # input PencilArray
        v = last(vi)   # output PencilArray

        randn!(u)
        u_initial = copy(u)
        ug = gather(u, root)  # for comparison with serial FFT

        if ug !== nothing
            p = FFTW.plan_fft!(ug, dims_fft)
        end

        # TODO use nicer syntax when it's implemented!
        PencilFFTs._apply_plans!(Val(FFTW.FORWARD), plan, vi)
        @test !(u ≈ u_initial)  # `u` was modified!

        # Now `v` contains the transformed data.
        vg = gather(v, root)
        if ug !== nothing && vg !== nothing
            p * ug  # apply serial in-place FFT
            @test ug ≈ vg
        end

        PencilFFTs._apply_plans!(Val(FFTW.BACKWARD), plan, vi)

        # Now `u` contains the initial data (approximately).
        @test u ≈ u_initial

        ug_again = gather(u, root)
        if ug !== nothing && ug_again !== nothing
            p \ ug  # apply serial in-place FFT
            @test ug ≈ ug_again
        end
    end

    nothing
end

function test_transforms(::Type{T}, comm, proc_dims, size_in;
                         extra_dims=()) where {T}
    root = 0

    plan_kw = (:extra_dims => extra_dims, )
    N = length(size_in)

    make_plan(planner, args...; dims=1:N) = x -> planner(x, args..., dims)

    pair_r2r(tr::Transforms.R2R) =
        tr => make_plan(FFTW.plan_r2r, Transforms.kind(tr))
    pairs_r2r = (pair_r2r(Transforms.R2R{k}()) for k in TEST_KINDS_R2R)

    pairs = if FAST_TESTS && (T === Float32 || !isempty(extra_dims))
        # Only test one transform with Float32 or extra_dims.
        (Transforms.RFFT() => make_plan(FFTW.plan_rfft), )
    else
        (
         Transforms.FFT() => make_plan(FFTW.plan_fft),
         Transforms.RFFT() => make_plan(FFTW.plan_rfft),
         Transforms.BFFT() => make_plan(FFTW.plan_bfft),
         pairs_r2r...,
         (Transforms.NoTransform(), Transforms.RFFT(), Transforms.FFT())
         => make_plan(FFTW.plan_rfft, dims=2:3),
         (Transforms.FFT(), Transforms.NoTransform(), Transforms.FFT())
         => make_plan(FFTW.plan_fft, dims=(1, 3)),
         (Transforms.FFT(), Transforms.NoTransform(), Transforms.NoTransform())
         => make_plan(FFTW.plan_fft, dims=1),
         Transforms.BRFFT() => make_plan(FFTW.plan_brfft),  # not yet supported
        )
    end

    @testset "$(p.first) -- $T" for p in pairs
        if p.first === Transforms.BRFFT()
            # FIXME...
            # In this case, I need to change the order of the transforms
            # (from right to left)
            @test_broken PencilFFTPlan(size_in, p.first, proc_dims, comm, T;
                                       plan_kw...)
            continue
        end

        @inferred PencilFFTPlan(size_in, p.first, proc_dims, comm, T;
                                plan_kw...)
        plan = PencilFFTPlan(size_in, p.first, proc_dims, comm, T;
                             plan_kw...)
        fftw_planner = p.second

        println("\n", "-"^60, "\n\n", plan, "\n")

        @inferred allocate_input(plan)
        @inferred allocate_input(plan, 2, 3)
        @inferred allocate_input(plan, Val(3))
        @inferred allocate_output(plan)
        u = allocate_input(plan)
        v = allocate_output(plan)

        randn!(u)

        mul!(v, plan, u)
        uprime = similar(u)
        ldiv!(uprime, plan, v)

        @test u ≈ uprime

        # Compare result with serial FFT.
        ug = gather(u, root)
        vg = gather(v, root)

        if ug !== nothing && vg !== nothing
            let p = fftw_planner(ug)
                vg_serial = p * ug
                @test vg ≈ vg_serial
            end
        end

        MPI.Barrier(comm)
    end

    nothing
end

function test_pencil_plans(size_in::Tuple, pdims::Tuple)
    @assert length(size_in) >= 3
    comm = MPI.COMM_WORLD
    myrank = MPI.Comm_rank(comm)
    myrank == 0 || redirect_stdout(open(DEV_NULL, "w"))

    @inferred PencilFFTPlan(size_in, Transforms.RFFT(), pdims, comm, Float64)

    @testset "Transform types" begin
        let transforms = (Transforms.RFFT(), Transforms.FFT(), Transforms.FFT())
            @inferred PencilFFTPlan(size_in, transforms, pdims, comm)
            @inferred PencilFFTs.input_data_type(Float64, transforms...)
        end

        let transforms = (Transforms.NoTransform(), Transforms.FFT())
            @test PencilFFTs.input_data_type(Float32, transforms...) ===
                ComplexF32
            @inferred PencilFFTs.input_data_type(Float32, transforms...)
        end

        let transforms = (Transforms.NoTransform(), Transforms.NoTransform())
            @test PencilFFTs.input_data_type(Float32, transforms...) ===
                Nothing
            @inferred PencilFFTs.input_data_type(Float32, transforms...)
        end
    end

<<<<<<< HEAD
    for f in (test_inplace, test_transforms), extra_dims in ((), (3, ))
        f(comm, pdims, size_in, extra_dims=extra_dims)
=======
    for T in (Float64, Float32), extra_dims in ((), (3, ))
        test_transforms(T, comm, pdims, size_in, extra_dims=extra_dims)
>>>>>>> b72a8138
    end

    redirect_stdout(stdout)  # undo redirection

    nothing
end

function main()
    MPI.Init()

    size_in = DATA_DIMS
    test_transform_types(size_in)

    comm = MPI.COMM_WORLD
    Nproc = MPI.Comm_size(comm)

<<<<<<< HEAD
    myrank = MPI.Comm_rank(comm)
    myrank == 0 || redirect_stdout(open(DEV_NULL, "w"))
=======
    MPI.Comm_rank(comm) == 0 || redirect_stdout(open(DEV_NULL, "w"))
>>>>>>> b72a8138

    # Let MPI_Dims_create choose the 2D decomposition.
    pdims_2d = let pdims = zeros(Int, 2)
        MPI.Dims_create!(Nproc, pdims)
        pdims[1], pdims[2]
    end

    test_pencil_plans(size_in, pdims_2d)

    MPI.Finalize()
end

main()<|MERGE_RESOLUTION|>--- conflicted
+++ resolved
@@ -293,13 +293,11 @@
         end
     end
 
-<<<<<<< HEAD
-    for f in (test_inplace, test_transforms), extra_dims in ((), (3, ))
-        f(comm, pdims, size_in, extra_dims=extra_dims)
-=======
-    for T in (Float64, Float32), extra_dims in ((), (3, ))
-        test_transforms(T, comm, pdims, size_in, extra_dims=extra_dims)
->>>>>>> b72a8138
+    for extra_dims in ((), (3, ))
+        test_inplace(comm, pdims, size_in, extra_dims=extra_dims)
+        for T in (Float64, Float32)
+            test_transforms(T, comm, pdims, size_in, extra_dims=extra_dims)
+        end
     end
 
     redirect_stdout(stdout)  # undo redirection
@@ -316,12 +314,7 @@
     comm = MPI.COMM_WORLD
     Nproc = MPI.Comm_size(comm)
 
-<<<<<<< HEAD
-    myrank = MPI.Comm_rank(comm)
-    myrank == 0 || redirect_stdout(open(DEV_NULL, "w"))
-=======
     MPI.Comm_rank(comm) == 0 || redirect_stdout(open(DEV_NULL, "w"))
->>>>>>> b72a8138
 
     # Let MPI_Dims_create choose the 2D decomposition.
     pdims_2d = let pdims = zeros(Int, 2)
