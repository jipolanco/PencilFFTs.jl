#!/usr/bin/env julia

using PencilFFTs

import FFTW
using MPI

using InteractiveUtils
using LinearAlgebra
using Random
using Test
using TimerOutputs

const DATA_DIMS = (64, 40, 32)

const DEV_NULL = @static Sys.iswindows() ? "nul" : "/dev/null"

const TEST_KINDS_R2R = Transforms.R2R_SUPPORTED_KINDS

function test_transform_types(size_in)
    @testset "r2c transforms" begin
        transforms = (Transforms.RFFT(), Transforms.FFT(), Transforms.FFT())
        fft_params = PencilFFTs.GlobalFFTParams(size_in, transforms)

<<<<<<< HEAD
        @test fft_params isa PencilFFTs.GlobalFFTParams{Float64, 3, false,
=======
        @test fft_params isa PencilFFTs.GlobalFFTParams{Float64, 3,
>>>>>>> 0dea4dcc
                                                        typeof(transforms)}
        @test binv(Transforms.RFFT()) === Transforms.BRFFT()

        transforms_binv = binv.(transforms)
        size_out = Transforms.length_output.(transforms, size_in)

        @test transforms_binv ===
            (Transforms.BRFFT(), Transforms.BFFT(), Transforms.BFFT())
        @test size_out === (size_in[1] ÷ 2 + 1, size_in[2:end]...)
        @test Transforms.length_output.(transforms_binv, size_out) === size_in

        @test PencilFFTs.input_data_type(fft_params) === Float64
    end

    @testset "NoTransform" begin
        transform = Transforms.NoTransform()
<<<<<<< HEAD
        transform! = Transforms.NoTransform!()

        @test binv(transform) === transform
        @test binv(transform!) === transform!

        x = zeros(4)
        p = Transforms.plan(transform, x)
        p! = Transforms.plan(transform!, x)

        @test p * x == x && p * x !== x  # creates copy
        @test p! * x === x
=======
        @test binv(transform) === transform

        x = zeros(4)
        p = Transforms.plan(transform, x)
        @test p * x !== x  # creates copy
        @test p * x == x
>>>>>>> 0dea4dcc

        y = similar(x)
        @test mul!(y, p, x) === y == x
        @test mul!(x, p, x) === x  # this is also allowed

        rand!(x)
        @test ldiv!(x, p, y) === x == y
<<<<<<< HEAD

        # in-place IdentityPlan applied to out-of-place data
        @test_throws ArgumentError mul!(y, p!, x)
        @test mul!(x, p, x) === x
        @test ldiv!(x, p, x) === x
=======
>>>>>>> 0dea4dcc
    end

    # Test type stability of generated plan_r2r (which, as defined in FFTW.jl,
    # is type unstable!). See comments of `plan` in src/Transforms/r2r.jl.
    @testset "r2r transforms" begin
<<<<<<< HEAD
        kind = FFTW.REDFT01
        transform = Transforms.R2R{kind}()
        transform! = Transforms.R2R!{kind}()

        let kind_inv = FFTW.REDFT10
            @test binv(transform) === Transforms.R2R{kind_inv}()
            @test binv(transform!) === Transforms.R2R!{kind_inv}()
        end

        A = zeros(4, 6, 8)
        for tr in (transform, transform!)
            @inferred Transforms.plan(tr, A, 2)
            @inferred Transforms.plan(tr, A, (1, 3))
            @inferred Transforms.plan(tr, A)

            # This will fail because length(2:3) is not known by the compiler.
            @test_throws ErrorException @inferred Transforms.plan(tr, A, 2:3)
        end

        for kind in (FFTW.R2HC, FFTW.HC2R), T in (Transforms.R2R, Transforms.R2R!)
            # Unsupported r2r kinds.
            @test_throws ArgumentError T{kind}()
            @test_throws ArgumentError T{kind}()
        end
    end

    @testset "In-place transforms 1D" begin
        FFT = Transforms.FFT()
        FFT! = Transforms.FFT!()

        @inferred Transforms.is_inplace(FFT, FFT, FFT!)
        @inferred Transforms.is_inplace(FFT!, FFT, FFT)
        @inferred Transforms.is_inplace(FFT, FFT, FFT)
        @inferred Transforms.is_inplace(FFT!, FFT!, FFT!)

        @test Transforms.is_inplace(FFT, FFT, FFT!) === nothing
        @test Transforms.is_inplace(FFT, FFT!, FFT) === nothing
        @test Transforms.is_inplace(FFT, FFT!, FFT!) === nothing
        @test Transforms.is_inplace(FFT!, FFT, FFT!) === nothing
        @test Transforms.is_inplace(FFT!, FFT!, FFT!) === true
        @test Transforms.is_inplace(FFT, FFT, FFT) === false

        @inferred PencilFFTs.GlobalFFTParams(size_in, (FFT!, FFT!, FFT!))

        # Cannot combine in-place and out-of-place transforms.
        @test_throws ArgumentError PencilFFTs.GlobalFFTParams(size_in, (FFT, FFT!, FFT!))
    end

    nothing
end

function test_inplace(comm, proc_dims, size_in; extra_dims=())
    root = 0

    transforms = Transforms.FFT!()  # in-place c2c FFT
    plan = PencilFFTPlan(size_in, transforms, proc_dims, comm;
                         extra_dims=extra_dims)

    println("\n", "-"^60, "\n\n", plan, "\n")

    dims_all = (size_in..., extra_dims...)
    dims_fft = 1:length(size_in)

    @testset "In-place transforms 3D" begin
        @inferred allocate_input(plan)
        @inferred allocate_output(plan)

        vi = allocate_input(plan)
        @test vi isa Pencils.ManyPencilArray

        let vo = allocate_output(plan)
            @test typeof(vi) === typeof(vo)
        end

        u = first(vi)  # input PencilArray
        v = last(vi)   # output PencilArray

        randn!(u)
        u_initial = copy(u)
        ug = gather(u, root)  # for comparison with serial FFT

        if ug !== nothing
            p = FFTW.plan_fft!(ug, dims_fft)
        end

        # TODO use nicer syntax when it's implemented!
        PencilFFTs._apply_plans!(Val(FFTW.FORWARD), plan, vi)
        @test !(u ≈ u_initial)  # `u` was modified!

        # Now `v` contains the transformed data.
        vg = gather(v, root)
        if ug !== nothing && vg !== nothing
            p * ug  # apply serial in-place FFT
            @test ug ≈ vg
        end

        PencilFFTs._apply_plans!(Val(FFTW.BACKWARD), plan, vi)

        # Now `u` contains the initial data (approximately).
        @test u ≈ u_initial

        ug_again = gather(u, root)
        if ug !== nothing && ug_again !== nothing
            p \ ug  # apply serial in-place FFT
            @test ug ≈ ug_again
=======
        A = zeros(4, 6, 8)
        kind = FFTW.REDFT01
        transform = Transforms.R2R{kind}()
        @test binv(transform) === Transforms.R2R{FFTW.REDFT10}()

        @inferred Transforms.plan(transform, A, 2)
        @inferred Transforms.plan(transform, A, (1, 3))
        @inferred Transforms.plan(transform, A)

        # This will fail because length(2:3) is not known by the compiler.
        @test_throws ErrorException @inferred Transforms.plan(transform, A, 2:3)

        for kind in (FFTW.R2HC, FFTW.HC2R)
            # Unsupported r2r kinds.
            @test_throws ArgumentError Transforms.R2R{kind}()
>>>>>>> 0dea4dcc
        end
    end

    nothing
end

function test_transforms(comm, proc_dims, size_in; extra_dims=())
    root = 0

    plan_kw = (:extra_dims => extra_dims, )
    N = length(size_in)

    make_plan(planner, args...; dims=1:N) = x -> planner(x, args..., dims)

    pair_r2r(tr::Transforms.R2R) =
        tr => make_plan(FFTW.plan_r2r, Transforms.kind(tr))
    pairs_r2r = (pair_r2r(Transforms.R2R{k}()) for k in TEST_KINDS_R2R)

    pairs = (
             Transforms.FFT() => make_plan(FFTW.plan_fft),
             Transforms.RFFT() => make_plan(FFTW.plan_rfft),
             Transforms.BFFT() => make_plan(FFTW.plan_bfft),
             pairs_r2r...,
             (Transforms.NoTransform(), Transforms.RFFT(), Transforms.FFT())
                => make_plan(FFTW.plan_rfft, dims=2:3),
             (Transforms.FFT(), Transforms.NoTransform(), Transforms.FFT())
                => make_plan(FFTW.plan_fft, dims=(1, 3)),
             (Transforms.FFT(), Transforms.NoTransform(), Transforms.NoTransform())
                => make_plan(FFTW.plan_fft, dims=1),
             Transforms.BRFFT() => make_plan(FFTW.plan_brfft),  # not yet supported
            )

    @testset "$(p.first) -- $T" for p in pairs, T in (Float32, Float64)
        if p.first === Transforms.BRFFT()
            # FIXME...
            # In this case, I need to change the order of the transforms
            # (from right to left)
            @test_broken PencilFFTPlan(size_in, p.first, proc_dims, comm, T;
                                       plan_kw...)
            continue
        end

        @inferred PencilFFTPlan(size_in, p.first, proc_dims, comm, T;
                                plan_kw...)
        plan = PencilFFTPlan(size_in, p.first, proc_dims, comm, T;
                             plan_kw...)
        fftw_planner = p.second

        println("\n", "-"^60, "\n\n", plan, "\n")

        @inferred allocate_input(plan)
        @inferred allocate_input(plan, 2, 3)
        @inferred allocate_input(plan, Val(3))
        @inferred allocate_output(plan)
        u = allocate_input(plan)
        v = allocate_output(plan)

        randn!(u)

        mul!(v, plan, u)
        uprime = similar(u)
        ldiv!(uprime, plan, v)

        @test u ≈ uprime

        # Compare result with serial FFT.
        ug = gather(u, root)
        vg = gather(v, root)

        if ug !== nothing && vg !== nothing
            let p = fftw_planner(ug)
                vg_serial = p * ug
                @test vg ≈ vg_serial
            end
        end

        MPI.Barrier(comm)
    end

    nothing
end

function test_pencil_plans(size_in::Tuple, pdims::Tuple)
    @assert length(size_in) >= 3
    comm = MPI.COMM_WORLD
    myrank = MPI.Comm_rank(comm)
    myrank == 0 || redirect_stdout(open(DEV_NULL, "w"))

    @inferred PencilFFTPlan(size_in, Transforms.RFFT(), pdims, comm, Float64)

    @testset "Transform types" begin
        let transforms = (Transforms.RFFT(), Transforms.FFT(), Transforms.FFT())
            @inferred PencilFFTPlan(size_in, transforms, pdims, comm)
            @inferred PencilFFTs.input_data_type(Float64, transforms...)
        end

        let transforms = (Transforms.NoTransform(), Transforms.FFT())
            @test PencilFFTs.input_data_type(Float32, transforms...) ===
                ComplexF32
            @inferred PencilFFTs.input_data_type(Float32, transforms...)
        end

        let transforms = (Transforms.NoTransform(), Transforms.NoTransform())
            @test PencilFFTs.input_data_type(Float32, transforms...) ===
                Nothing
            @inferred PencilFFTs.input_data_type(Float32, transforms...)
        end
    end

    for f in (test_inplace, test_transforms), extra_dims in ((), (3, ))
        f(comm, pdims, size_in, extra_dims=extra_dims)
    end

    redirect_stdout(stdout)  # undo redirection

    nothing
end

function main()
    MPI.Init()

    size_in = DATA_DIMS
    test_transform_types(size_in)

    comm = MPI.COMM_WORLD
    Nproc = MPI.Comm_size(comm)

    myrank = MPI.Comm_rank(comm)
    myrank == 0 || redirect_stdout(open(DEV_NULL, "w"))

    # Let MPI_Dims_create choose the 2D decomposition.
    pdims_2d = let pdims = zeros(Int, 2)
        MPI.Dims_create!(Nproc, pdims)
        pdims[1], pdims[2]
    end

    test_pencil_plans(size_in, pdims_2d)

    MPI.Finalize()
end

main()<|MERGE_RESOLUTION|>--- conflicted
+++ resolved
@@ -22,11 +22,7 @@
         transforms = (Transforms.RFFT(), Transforms.FFT(), Transforms.FFT())
         fft_params = PencilFFTs.GlobalFFTParams(size_in, transforms)
 
-<<<<<<< HEAD
         @test fft_params isa PencilFFTs.GlobalFFTParams{Float64, 3, false,
-=======
-        @test fft_params isa PencilFFTs.GlobalFFTParams{Float64, 3,
->>>>>>> 0dea4dcc
                                                         typeof(transforms)}
         @test binv(Transforms.RFFT()) === Transforms.BRFFT()
 
@@ -43,7 +39,6 @@
 
     @testset "NoTransform" begin
         transform = Transforms.NoTransform()
-<<<<<<< HEAD
         transform! = Transforms.NoTransform!()
 
         @test binv(transform) === transform
@@ -53,16 +48,9 @@
         p = Transforms.plan(transform, x)
         p! = Transforms.plan(transform!, x)
 
-        @test p * x == x && p * x !== x  # creates copy
-        @test p! * x === x
-=======
-        @test binv(transform) === transform
-
-        x = zeros(4)
-        p = Transforms.plan(transform, x)
         @test p * x !== x  # creates copy
         @test p * x == x
->>>>>>> 0dea4dcc
+        @test p! * x === x
 
         y = similar(x)
         @test mul!(y, p, x) === y == x
@@ -70,20 +58,16 @@
 
         rand!(x)
         @test ldiv!(x, p, y) === x == y
-<<<<<<< HEAD
 
         # in-place IdentityPlan applied to out-of-place data
         @test_throws ArgumentError mul!(y, p!, x)
         @test mul!(x, p, x) === x
         @test ldiv!(x, p, x) === x
-=======
->>>>>>> 0dea4dcc
     end
 
     # Test type stability of generated plan_r2r (which, as defined in FFTW.jl,
     # is type unstable!). See comments of `plan` in src/Transforms/r2r.jl.
     @testset "r2r transforms" begin
-<<<<<<< HEAD
         kind = FFTW.REDFT01
         transform = Transforms.R2R{kind}()
         transform! = Transforms.R2R!{kind}()
@@ -189,23 +173,6 @@
         if ug !== nothing && ug_again !== nothing
             p \ ug  # apply serial in-place FFT
             @test ug ≈ ug_again
-=======
-        A = zeros(4, 6, 8)
-        kind = FFTW.REDFT01
-        transform = Transforms.R2R{kind}()
-        @test binv(transform) === Transforms.R2R{FFTW.REDFT10}()
-
-        @inferred Transforms.plan(transform, A, 2)
-        @inferred Transforms.plan(transform, A, (1, 3))
-        @inferred Transforms.plan(transform, A)
-
-        # This will fail because length(2:3) is not known by the compiler.
-        @test_throws ErrorException @inferred Transforms.plan(transform, A, 2:3)
-
-        for kind in (FFTW.R2HC, FFTW.HC2R)
-            # Unsupported r2r kinds.
-            @test_throws ArgumentError Transforms.R2R{kind}()
->>>>>>> 0dea4dcc
         end
     end
 
